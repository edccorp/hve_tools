--- conflicted
+++ resolved
@@ -376,10 +376,9 @@
 
 classes = (
     OBJECT_OT_project_ortho_bake,
-<<<<<<< HEAD
+
     HVE_PT_ortho_projector,
-=======
->>>>>>> b61c6969
+
 )
 
 
