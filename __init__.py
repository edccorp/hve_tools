--- conflicted
+++ resolved
@@ -19,12 +19,9 @@
         racerender_exporter, racerender_exporter_ui,
         fbx_importer, fbx_importer_ui,
         motionpaths, xyz_importer, xyz_importer_ui,
-<<<<<<< HEAD
+
         edr_importer, scale_objects, import_xyzrpy, ortho_projector,
-=======
-        edr_importer, scale_objects, import_xyzrpy,
-        ortho_projector,
->>>>>>> af31eeaf
+
     )
 
     from bpy.props import *
