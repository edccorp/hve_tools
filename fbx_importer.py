import bpy
import os
import re
import math
import threading
import mathutils  # Blender's math utilities library
bl_info = {
    "name": "HVE FBX Import",
    "category": "Import-Export",
    "author": "EDC",
    "blender": (3, 1, 0),
}


# Default mapping used to identify which helper objects provide rotation
# data for each Euler axis.  Each axis maps to a list of keywords and any
# object whose name contains one of these keywords (case-insensitive) will be
# used as the source for that axis.  Adjust this mapping or pass a custom one
# to :func:`copy_animated_rotation` to support alternative naming schemes.
ROTATION_AXIS_KEYWORDS = {
    "X": ["Camber", "Cam"],     # X-axis rotation
    "Y": ["Rotation", "Pitch"],  # Y-axis rotation
    "Z": ["Steering", "Yaw"],   # Z-axis rotation
}


def normalize_name(name: str) -> str:
    """Return a lowercase name with underscores replaced by spaces."""
    return name.lower().replace("_", " ")


def normalize_root_name(name: str) -> str:
    """Return the base vehicle identifier without numeric suffixes or colon paths."""
    name = re.sub(r"\.\d+$", "", name)
    return name.split(":")[0]


def get_root_vehicle_names(imported_objects):
    """Collect unique top-level empty names representing vehicles."""
    vehicle_names = []
    for obj in imported_objects:
        if obj.type == "EMPTY" and obj.parent is None:
            root = normalize_root_name(obj.name)
            if root not in vehicle_names:
                vehicle_names.append(root)
    return vehicle_names


def belongs_to_vehicle(obj_name: str, vehicle_name: str) -> bool:
    """Return ``True`` if ``obj_name`` appears to belong to ``vehicle_name``.

    Both names are normalized by replacing underscores with spaces and splitting
    into lowercase tokens using ``re.split('[\\W_]+')``. The vehicle tokens are
    then matched against consecutive tokens from each colon-delimited segment of
    ``obj_name``.  Trailing numeric tokens or generic ``"object(s)"`` tokens, as
    well as common wheel descriptors like ``"wheel"``, ``"tire"``,
    ``"geometry"``, or ``"steering"``, are ignored to allow names like
    ``"Wheel_FL: Heil Rear Wheel"``.

    Examples
    --------
    >>> belongs_to_vehicle('Wheel_FL: Heil Rear Wheel', 'Heil_Rear')
    True
    >>> belongs_to_vehicle('Wheel_FL: Heil Rear Wheel', 'Heil')
    False
    """

    vehicle_tokens = [
        t
        for t in re.split(r"[\W_]+", vehicle_name.replace("_", " ").lower())
        if t
    ]
    obj_name = obj_name.replace("_", " ")

    for segment in obj_name.split(":"):
        # Strip Blender numeric suffixes like ".001" before tokenizing
        segment = re.sub(r"\.\d+$", "", segment).lower()
        tokens = [t for t in re.split(r"[\W_]+", segment) if t]
        for i in range(len(tokens) - len(vehicle_tokens) + 1):
            if tokens[i : i + len(vehicle_tokens)] == vehicle_tokens:
                trailing = tokens[i + len(vehicle_tokens) :]
                if all(
                    t.isdigit()
                    or t
                    in {
                        "object",
                        "objects",
                        "wheel",
                        "wheels",
                        "tire",
                        "tires",
                        "geometry",
                        "steering",
                    }
                    for t in trailing
                ):
                    return True
    return False

def offset_selected_animation(obj, frame_offset=-1):
    """Offsets animation keyframes for all selected objects by the given frame amount."""

    if obj.animation_data and obj.animation_data.action:
        action = obj.animation_data.action
        for fcurve in action.fcurves:
            for keyframe in fcurve.keyframe_points:
                keyframe.co.x += frame_offset  # Offset keyframe time
                keyframe.handle_left.x += frame_offset  # Offset left handle
                keyframe.handle_right.x += frame_offset  # Offset right handle



def adjust_animation(obj):
    """Adjusts animation for selected objects:
       - Subtracts 180° from X rotation
       - Scales Y and Z by -1
    """

    if obj.animation_data and obj.animation_data.action:
        action = obj.animation_data.action
        #print(obj)           
        for fcurve in action.fcurves:
            # Adjust X rotation (Euler)
            if fcurve.data_path.endswith("rotation_euler") and fcurve.array_index == 0:  # X Rotation
                for keyframe in fcurve.keyframe_points:
                    keyframe.co.y += math.radians(-180)  # Convert degrees to radians
                    keyframe.handle_left.y += math.radians(-180)
                    keyframe.handle_right.y += math.radians(-180)
        
        # Remove Scale Animation
        scale_fcurves = [fcurve for fcurve in action.fcurves if fcurve.data_path.endswith("scale")]
        for fcurve in scale_fcurves:
            action.fcurves.remove(fcurve)  # Delete scale animation
            
        obj.scale.y *= -1
        obj.scale.z *= -1
         
        obj.location = (0, 0, 0)
        obj.rotation_euler = (0, 0, 0)

        obj.keyframe_insert(data_path="location", frame=-1)
        obj.keyframe_insert(data_path="rotation_euler", frame=-1)
       
def copy_animated_rotation(parent, axis_keywords=None, debug=False):
    """Copy rotation animation from axis-specific helper objects to ``parent``.

    Parameters
    ----------
    parent : bpy.types.Object
        Target empty to receive the rotation animation.
    axis_keywords : dict, optional
        Mapping of axis name ("X", "Y", "Z") to lists of name fragments.
        Objects whose names contain any of these fragments (case-insensitive)
        are used as rotation sources for the corresponding axis. If ``None``,
        :data:`ROTATION_AXIS_KEYWORDS` is used.
    debug : bool, optional
        When ``True``, log details about source selection. Defaults to ``False``.

    Missing axes are skipped.
    """

    if not parent or parent.type != 'EMPTY':
        print("❌ Error: Please select an empty object as the target parent.")
        return

    axis_keywords = axis_keywords or ROTATION_AXIS_KEYWORDS

    norm_parent = normalize_name(parent.name)
    vehicle_id = parent.name.split(":")[-1].strip()
    if debug:
        print(f"🛠 Normalized parent name: '{norm_parent}'")

    # Get selected objects and filter by conditions
    selected_objects = [
        obj
        for obj in bpy.context.selected_objects
        if obj != parent
        and norm_parent in normalize_name(obj.name)
        and "objects" in obj.name.lower()
        and belongs_to_vehicle(obj.name, vehicle_id)
    ]

    if not selected_objects:
        print(f"❌ No matching objects found to parent under '{parent.name}'.")
        return

    # Set parent for filtered objects
    for obj in selected_objects:
        obj.parent = parent  # Set the selected objects' parent

    #print(f"✅ Parented {len(selected_objects)} objects to '{parent.name}': {[obj.name for obj in selected_objects]}")

    # Get selected objects (excluding the parent) and only keep objects that contain the parent's name
    selected_objects = [
        obj
        for obj in bpy.context.selected_objects
        if obj != parent
        and norm_parent in normalize_name(obj.name)
        and belongs_to_vehicle(obj.name, vehicle_id)
    ]
    if debug:
        print(f"🛠 Candidate helper objects: {[obj.name for obj in selected_objects]}")

    # Initialize rotation source objects dictionary
    sources = {axis: None for axis in axis_keywords}

    # Assign source objects based on their names (case-insensitive partial match)
    for obj in selected_objects:
        name = obj.name.lower()
        for axis, keywords in axis_keywords.items():
            if any(k.lower() in name for k in keywords):
                sources[axis] = obj
                break

    missing = [axis for axis, src in sources.items() if src is None]
    if debug:
        print("🛠 Axis mapping:")
        for axis, src in sources.items():
            if src:
                print(f"   {axis} → {src.name}")
            else:
                print(f"   {axis} → <missing>")
        if missing:
            print(f"   Missing axes: {', '.join(missing)}")

    if missing:
        print(f"⚠️ Warning: Missing rotation sources for axis: {', '.join(missing)}")

    if debug and all(src is None for src in sources.values()):
        print(f"⚠️ No rotation sources found for '{parent.name}'")

    # Ensure the parent has animation data
    if not parent.animation_data or not parent.animation_data.action:
        print(f"❌ Error: Parent '{parent.name}' has no existing animation.")
        return

    # Get the parent's existing action
    parent_action = parent.animation_data.action

    # Copy rotation keyframes from sources to the parent empty
    for axis_name, axis_index in zip(["Z", "Y", "X"], [2, 1, 0]):
        source = sources.get(axis_name)
        if not source or not (source.animation_data and source.animation_data.action):
            continue

        source_action = source.animation_data.action
        for fcurve in source_action.fcurves:
            # Check if the curve corresponds to rotation
            if fcurve.data_path.endswith("rotation_euler") and fcurve.array_index == axis_index:
                # Try to find an existing F-Curve for the parent
                parent_fcurve = None
                for existing_fcurve in parent_action.fcurves:
                    if existing_fcurve.data_path == "rotation_euler" and existing_fcurve.array_index == axis_index:
                        parent_fcurve = existing_fcurve
                        break

                # If no existing F-Curve, create one
                if not parent_fcurve:
                    parent_fcurve = parent_action.fcurves.new(
                        data_path="rotation_euler",
                        index=axis_index,
                        action_group="Rotation",
                    )

                # Clear existing keyframes in the parent F-Curve
                parent_fcurve.keyframe_points.clear()

                # Copy keyframe points from the source to the parent
                for keyframe in fcurve.keyframe_points:
                    parent_fcurve.keyframe_points.insert(
                        keyframe.co.x, keyframe.co.y, options={'FAST'}
                    )

                #print(f"✅ Replaced {axis_name} rotation from '{source.name}' → '{parent.name}'")

    #print(f"🎯 Finished replacing animated rotations for '{parent.name}'")

    # 🚀 DELETE the source objects after copying animation
    for source in sources.values():
        if source:
            bpy.data.objects.remove(source, do_unlink=True)

def remove_from_all_collections(obj):
    """Remove an object from all Blender collections before reassigning it.

    Iterates over a copy of ``obj.users_collection`` to avoid mutating the
    collection while unlinking, ensuring the object is removed from every
    collection that currently uses it.
    """
    for collection in list(obj.users_collection):
        collection.objects.unlink(obj)

    # The scene's master collection is not included in ``obj.users_collection``,
    # so explicitly unlink from it as well to ensure the object is fully
    # detached before relinking.
    active_root = bpy.context.scene.collection
    if obj.name in active_root.objects:
        active_root.objects.unlink(obj)

def assign_objects_to_subcollection(collection_name, parent_collection, objects):
    """
    Create a subcollection under the given parent collection and assign objects to it.

    Parameters:
    - collection_name (str): Name of the subcollection.
    - parent_collection (bpy.types.Collection): Parent collection under which the subcollection will be created.
    - objects (list of bpy.types.Object]): List of objects to add to the subcollection.
    """
    if not parent_collection:
        print(f"Error: Parent collection '{parent_collection}' does not exist.")
        return

    # Ensure objects is a list
    if not isinstance(objects, list):
        objects = [objects]  # Convert single object to a list


    # Check if subcollection exists, if not, create it
    sub_collection = bpy.data.collections.get(collection_name)
    if not sub_collection:
        sub_collection = bpy.data.collections.new(collection_name)
        parent_collection.children.link(sub_collection)  # Add as a subcollection

    # Remove objects from existing collections and reassign them
    for obj in objects:
        if obj:
            remove_from_all_collections(obj)  # Remove from any existing collection
            if obj.name not in sub_collection.objects:
                sub_collection.objects.link(obj)

def assign_objects_to_collection(collection_name, objects):
    """
    Create a subcollection under the given parent collection and assign objects to it.

    Parameters:
    - collection_name (str.
    - objects (list of bpy.types.Object]): List of objects to add to the subcollection.
    """
    
    
    collection = bpy.data.collections.get(collection_name)
    if not collection:
        print(f"Error: Parent collection '{parent_collection}' does not exist.")
        return

    # Ensure objects is a list
    if not isinstance(objects, list):
        objects = [objects]  # Convert single object to a list

    # Remove objects from existing collections and reassign them
    for obj in objects:
        if obj:            
            if obj.name not in collection.objects:
                collection.objects.link(obj)

def ensure_collection_exists(collection_name, parent_collection=None, hide=False, dont_render=False):
    """
    Ensures that a Blender collection exists. If not, creates and links it to the scene or parent collection.

    Parameters:
    - collection_name (str): The name of the collection.
    - parent_collection (bpy.types.Collection, optional): The parent collection to link the new collection under.

    Returns:
    - bpy.types.Collection: The created or existing collection.
    """
    collection = bpy.data.collections.get(collection_name)
    if collection is None:
        collection = bpy.data.collections.new(collection_name)
        if parent_collection:
            parent_collection.children.link(collection)
        else:
            bpy.context.scene.collection.children.link(collection)  # Link to scene if no parent
        print(f"✅ Collection '{collection_name}' created successfully.")
    else:
        print(f"🔍 Collection '{collection_name}' already exists.")

    # Set visibility properties
    collection.hide_viewport = hide  # Hide from viewport
    collection.hide_render = dont_render    # Hide from rendering
    
    return collection

def bake_shape_keys_to_keyframes(obj):
    """Bakes shape key animations into keyframes only if the object has shape keys."""
    if not obj.data.shape_keys or not obj.data.shape_keys.animation_data:
        return  # Skip if no shape keys or no animation

    action = obj.data.shape_keys.animation_data.action
    frame_range = bpy.context.scene.frame_start, bpy.context.scene.frame_end

    for shape_key in obj.data.shape_keys.key_blocks:
        if shape_key.name == "Basis":
            continue  # Skip basis shape key

        fcurve = next(
            (fc for fc in action.fcurves if fc.data_path.endswith(f'key_blocks["{shape_key.name}"].value')),
            None
        )

        if fcurve:
            for frame in range(frame_range[0], frame_range[1] + 1, 10):  # Process every 5 frames (speeds up baking)
                shape_key.value = fcurve.evaluate(frame)
                shape_key.keyframe_insert(data_path="value", frame=frame)

    print(f"✅ Shape keys baked for {obj.name}")

def bake_shape_keys_threaded(obj_list):
    """Runs shape key baking in parallel threads for multiple objects."""
    threads = []
    for obj in obj_list:
        if obj.data.shape_keys:
            thread = threading.Thread(target=bake_shape_keys_to_keyframes, args=(obj,))
            thread.start()
            threads.append(thread)

    for thread in threads:
        thread.join()  # Wait for all threads to complete


def _gather_meshes(collection):
    """Recursively collect mesh objects from ``collection`` and its children."""
    meshes = [obj for obj in collection.objects if obj.type == "MESH"]
    for child in collection.children:
        meshes.extend(_gather_meshes(child))
    return meshes


def join_mesh_objects_per_vehicle(vehicle_names):
    """Joins all imported MESH objects per vehicle separately, after baking shape keys."""
    for vehicle_name in vehicle_names:
        clean_vehicle_name = re.sub(r'\.\d+$', '', vehicle_name)
        # Collect all mesh objects for this vehicle. Search for collections that
        # begin with "Body Mesh: {vehicle_name}:". If found, use objects from
        # those collections. Otherwise fall back to scanning the entire scene.
        collection_prefix = f"Body Mesh: {vehicle_name}:"
        body_mesh_collections = [
            col for col in bpy.data.collections if col.name.startswith(collection_prefix)
        ]

        mesh_objects = []
        for col in body_mesh_collections:
            mesh_objects.extend(_gather_meshes(col))

        if not mesh_objects:
            candidates = bpy.context.scene.objects
            mesh_objects = [
                obj
                for obj in candidates

                if (
                    obj.type == "MESH"
                    and belongs_to_vehicle(obj.name, clean_vehicle_name)
                    and not (
                        re.search(r"wheel", obj.name, re.IGNORECASE)
                        or any(
                            "Wheels" in col.name
                            for col in getattr(obj, "users_collection", [])
                        )
                    )
                )
            ]


        if len(mesh_objects) <= 1:
            if mesh_objects:
                print(
                    f"ℹ️ Only one Mesh object found for {vehicle_name}; no join required."
                )
            else:
                print(
                    f"⚠️ Not enough Mesh objects to join for {vehicle_name}. Skipping."
                )
            continue

        # Bake shape keys for these objects before joining
        bake_shape_keys_threaded(mesh_objects)

        # Deselect all objects to prevent unwanted merging
        bpy.ops.object.select_all(action="DESELECT")

        # Set the first valid object as active
        active_obj = mesh_objects[0]
        bpy.context.view_layer.objects.active = active_obj
        for obj in mesh_objects:
            obj.select_set(True)

        # Join the objects
        bpy.ops.object.join()

        # Deselect after join to avoid cross-vehicle merging
        bpy.ops.object.select_all(action="DESELECT")
        print(f"✅ Joined {len(mesh_objects)} Mesh objects for {clean_vehicle_name}.")


def materials_are_equal(mat1, mat2, tol=1e-4):
    """Compare two materials including color, roughness, specular and diffuse textures."""
    if mat1.name == mat2.name:
        return False  # Skip if it's the same material

    def get_diffuse_texture(mat):
        if mat.node_tree:
            for node in mat.node_tree.nodes:
                if node.type == 'TEX_IMAGE':
                    for output in getattr(node, 'outputs', []):
                        for link in getattr(output, 'links', []):
                            if getattr(link.to_socket, 'name', '') == "Base Color":
                                return node
        return None

    tex1 = get_diffuse_texture(mat1)
    tex2 = get_diffuse_texture(mat2)

    if bool(tex1) != bool(tex2):
        return False
    if tex1 and tex2:
        image1 = getattr(tex1, 'image', None)
        image2 = getattr(tex2, 'image', None)
        path1 = getattr(image1, 'filepath', None) if image1 else None
        path2 = getattr(image2, 'filepath', None) if image2 else None
        if path1 != path2:
            return False
    else:
        if hasattr(mat1, 'diffuse_color') and hasattr(mat2, 'diffuse_color'):
            for i in range(3):
                if not math.isclose(mat1.diffuse_color[i], mat2.diffuse_color[i], abs_tol=tol):
                    return False
        else:
            return False

    def principled_params(mat):
        if mat.node_tree:
            for node in mat.node_tree.nodes:
                if node.type == 'BSDF_PRINCIPLED':
                    rough = node.inputs.get('Roughness')
                    spec = node.inputs.get('Specular')
                    rough_val = getattr(rough, 'default_value', None)
                    spec_val = getattr(spec, 'default_value', None)
                    return rough_val, spec_val
        return None, None

    r1, s1 = principled_params(mat1)
    r2, s2 = principled_params(mat2)

    if (r1 is None) != (r2 is None):
        return False
    if r1 is not None and not math.isclose(r1, r2, abs_tol=tol):
        return False
    if (s1 is None) != (s2 is None):
        return False
    if s1 is not None and not math.isclose(s1, s2, abs_tol=tol):
        return False

    return True

def find_duplicate_materials_for_vehicle(vehicle_name):
    """Find duplicate materials within a single vehicle's objects."""
    clean_vehicle_name = re.sub(r'\.\d+$', '', vehicle_name)
    materials = []
    for obj in bpy.data.objects:
        if obj.type == 'MESH' and belongs_to_vehicle(obj.name, clean_vehicle_name):
            materials.extend([slot.material for slot in obj.material_slots if slot.material and slot.material.name.startswith("meshMaterial")])

    unique_materials = []
    material_map = {}

    for mat in materials:
        for unique_mat in unique_materials:
            if materials_are_equal(mat, unique_mat):
                material_map[mat] = unique_mat
                break
        else:
            unique_materials.append(mat)

    return material_map

def replace_materials_for_vehicle(vehicle_name, material_map):
    """Replace duplicate materials within a single vehicle's objects."""
    clean_vehicle_name = re.sub(r'\.\d+$', '', vehicle_name)
    for obj in bpy.data.objects:
        if obj.type == 'MESH' and belongs_to_vehicle(obj.name, clean_vehicle_name):
            for slot in obj.material_slots:
                if slot.material in material_map:
                    slot.material = material_map[slot.material]

def remove_unused_materials():
    """Remove unused materials from Blender that start with 'meshMaterial' and have no users."""
    unused_materials = [mat for mat in bpy.data.materials if mat.name.startswith("meshMaterial") and not mat.users]
    for mat in unused_materials:
        bpy.data.materials.remove(mat)

def merge_duplicate_materials_per_vehicle(vehicle_names):
    """Runs material merging separately for each vehicle."""
    for vehicle_name in vehicle_names:
        clean_vehicle_name = re.sub(r'\.\d+$', '', vehicle_name)
        print(f"🔍 Processing materials for {clean_vehicle_name}...")
        material_map = find_duplicate_materials_for_vehicle(clean_vehicle_name)
        if material_map:
            replace_materials_for_vehicle(clean_vehicle_name, material_map)
            remove_unused_materials()
            print(f"✅ Merged {len(material_map)} duplicate 'meshMaterial' materials for {clean_vehicle_name}.")
        else:
            print(f"✅ No duplicate 'meshMaterial' materials found for {clean_vehicle_name}.")


    
def import_fbx(context, fbx_file_path):
    # Store the current frame rate settings
    original_fps = context.scene.render.fps
    original_fps_base = context.scene.render.fps_base

    """Do something with the selected file(s)."""
    filename = bpy.path.basename(fbx_file_path).split('.')[0] 
    
    # Ensure the file exists
    if os.path.exists(fbx_file_path):
        # Capture existing scene objects before import so we can diff afterwards
<<<<<<< HEAD
        pre_import_ids = {obj.as_pointer() for obj in bpy.context.scene.objects}

=======

        pre_import_ids = {obj.as_pointer() for obj in bpy.context.scene.objects}


>>>>>>> 566c42b3
        bpy.ops.import_scene.fbx(filepath=fbx_file_path)  # Import FBX
        print("FBX imported successfully!")

        # Determine which objects were added by the import
        post_import_objects = list(bpy.context.scene.objects)
<<<<<<< HEAD
        imported_objects = [obj for obj in post_import_objects if obj.as_pointer() not in pre_import_ids]
=======

        imported_objects = [obj for obj in post_import_objects if obj.as_pointer() not in pre_import_ids]

>>>>>>> 566c42b3
        imported_names = [obj.name for obj in imported_objects]

        # Initialize max frame variable
        max_frame = 0
        
        # Find the highest keyframe in the imported animation
        for obj in imported_objects:
            if obj.animation_data and obj.animation_data.action:
                action = obj.animation_data.action
                for fcurve in action.fcurves:
                    for keyframe in fcurve.keyframe_points:
                        max_frame = max(max_frame, int(keyframe.co.x)) - 1 # Update max frame

        # Get the current frame end in Blender's timeline
        current_max_frame = context.scene.frame_end

        # Only update frame_end if the new max_frame is greater
        if max_frame > current_max_frame:
            context.scene.frame_end = max_frame
            #print(f"🎬 Timeline updated: New frame end set to {max_frame} (previous: {current_max_frame})")
        else:
            print(f"⏳ Timeline unchanged: Existing frame end ({current_max_frame}) is greater than or equal to imported max ({max_frame})")

        # Determine root vehicle names from imported objects
        vehicle_names = get_root_vehicle_names(imported_objects)

                
                
        # Define name replacements in sequential order
        name_replacements = {
            "Axle 2": "Axle 3:",
            "Axle 1": "Axle 2:",
            "Axle 0": "Axle 1:",
            "Left": "Left:",
            "Right": "Right:",
            "shapenode": "Mesh:"
        }

        # Loop through selected objects and apply replacements
        for obj in imported_objects:
            for old_part, new_part in name_replacements.items():
                if old_part in obj.name:  # Check if the old_part exists in the name
                    obj.name = obj.name.replace(old_part, new_part)  # Replace the text
        
        # Loop through selected objects and apply modifiers
        for obj in imported_objects:
            if ("Mesh" in obj.name or "Geometry" in obj.name) and obj.type == 'MESH':  # Ensure it's a mesh object
                # --- First Modifier: MergeByDistance ---
                existing_merge_modifier = None
                for mod in obj.modifiers:
                    if mod.type == 'NODES' and mod.name == "MergeByDistance":
                        existing_merge_modifier = mod
                        break

                if existing_merge_modifier is None:
                    merge_modifier = obj.modifiers.new(name="MergeByDistance", type='NODES')

                    # Check if the MergeByDistance node group exists
                    merge_node_group = bpy.data.node_groups.get("MergeByDistance")

                    if merge_node_group is None:
                        merge_node_group = bpy.data.node_groups.new(name="MergeByDistance", type='GeometryNodeTree')
                        merge_node_group.use_fake_user = True  # Prevent deletion
                        merge_node_group.is_modifier = True

                        # Add input and output nodes
                        input_node = merge_node_group.nodes.new(type='NodeGroupInput')
                        output_node = merge_node_group.nodes.new(type='NodeGroupOutput')

                        merge_node_group.interface.new_socket("Geometry", in_out='INPUT', socket_type='NodeSocketGeometry')
                        merge_node_group.interface.new_socket("Geometry", in_out='OUTPUT', socket_type='NodeSocketGeometry')

                        # Position nodes
                        input_node.location = (-200, 0)
                        output_node.location = (400, 0)

                        # Create Merge by Distance Node
                        merge_by_distance_node = merge_node_group.nodes.new(type='GeometryNodeMergeByDistance')
                        merge_by_distance_node.location = (0, 0)

                        # Connect nodes
                        merge_node_group.links.new(input_node.outputs["Geometry"], merge_by_distance_node.inputs["Geometry"])
                        merge_node_group.links.new(merge_by_distance_node.outputs["Geometry"], output_node.inputs["Geometry"])

                    # Assign the node group to the modifier
                    merge_modifier.node_group = merge_node_group
                else:
                    merge_modifier = existing_merge_modifier
                    print(f"Using existing 'MergeByDistance' modifier for {obj.name}.")

                # --- Second Modifier: Smooth by Angle ---
                existing_smooth_modifier = None
                for mod in obj.modifiers:
                    if mod.type == 'NODES' and mod.name == "SmoothByAngle":
                        existing_smooth_modifier = mod
                        break

                if existing_smooth_modifier is None:
                    smooth_modifier = obj.modifiers.new(name="SmoothByAngle", type='NODES')
                    
                     # Check if the SmoothByAngle node group exists
                    smooth_node_group = bpy.data.node_groups.get("SmoothByAngle")

                    if smooth_node_group is None:
                        # Create a new Geometry Nodes group
                        smooth_node_group = bpy.data.node_groups.new(name="SmoothByAngle", type='GeometryNodeTree')
                        smooth_node_group.use_fake_user = True  # Prevent deletion
                        smooth_node_group.is_modifier = True
                        
                        # Create Group Input and Group Output nodes
                        group_input = smooth_node_group.nodes.new(type="NodeGroupInput")
                        group_output = smooth_node_group.nodes.new(type="NodeGroupOutput")
                        group_input.location = (-400, 0)
                        group_output.location = (400, 0)


                        # Add inputs
                        input_mesh = smooth_node_group.interface.new_socket(name="Mesh", in_out='INPUT', socket_type='NodeSocketGeometry')
                        #input_angle = smooth_node_group.interface.new_socket(name="Angle", in_out='INPUT', socket_type='NodeSocketFloat')
                        input_ignore_sharpness = smooth_node_group.interface.new_socket(name="Ignore Sharpness", in_out='INPUT', socket_type='NodeSocketBool')

                        # Add outputs
                        output_mesh = smooth_node_group.interface.new_socket(name="Mesh", in_out='OUTPUT', socket_type='NodeSocketGeometry')
                        
                        #Create Angle value node
                        angle = smooth_node_group.nodes.new('ShaderNodeValue')
                        angle.outputs[0].default_value = 15.0
                        angle.location = (-400, -150)
                        
                        
                        # Create a Math Node and set it to "To Radians"
                        to_radians_node = smooth_node_group.nodes.new(type="ShaderNodeMath")  # Math Node
                        to_radians_node.operation = 'RADIANS'  # Set the operation to "To Radians"
                        to_radians_node.location = (-200, -150)  # Position in node ed                        itor
                        
                        # Create Edge Angle node
                        edge_angle = smooth_node_group.nodes.new('GeometryNodeInputMeshEdgeAngle')

                        # Create Less Than or Equal node
                        compare_angle = smooth_node_group.nodes.new('FunctionNodeCompare')
                        compare_angle.data_type = 'FLOAT'
                        compare_angle.operation = 'LESS_EQUAL'

                        # Create Is Edge Smooth node
                        is_edge_smooth = smooth_node_group.nodes.new('GeometryNodeInputEdgeSmooth')
                        #is_edge_smooth.domain = 'EDGE'                        
                        # Create Boolean OR for Edge Smoothness
                        boolean_or_edge = smooth_node_group.nodes.new('FunctionNodeBooleanMath')
                        boolean_or_edge.operation = 'OR'

                        # Create Boolean AND to combine conditions
                        boolean_and = smooth_node_group.nodes.new('FunctionNodeBooleanMath')
                        boolean_and.operation = 'AND'

                        # Create Set Shade Smooth (Edges)
                        set_shade_smooth_edge = smooth_node_group.nodes.new('GeometryNodeSetShadeSmooth')
                        set_shade_smooth_edge.domain = 'EDGE'
                        
                        # Create Is Face Smooth node
                        is_face_smooth = smooth_node_group.nodes.new('GeometryNodeInputShadeSmooth')

                        # Create Boolean OR for Face Smoothness
                        boolean_or_face = smooth_node_group.nodes.new('FunctionNodeBooleanMath')
                        boolean_or_face.operation = 'OR'

                        # Create Set Shade Smooth (Faces)
                        set_shade_smooth_face = smooth_node_group.nodes.new('GeometryNodeSetShadeSmooth')

                        # Connecting Nodes

                        smooth_node_group.links.new(edge_angle.outputs['Unsigned Angle'], compare_angle.inputs[0])            
                        smooth_node_group.links.new(angle.outputs['Value'], to_radians_node.inputs[0])
                        smooth_node_group.links.new(to_radians_node.outputs['Value'], compare_angle.inputs[1])
                        
                        smooth_node_group.links.new(compare_angle.outputs['Result'], boolean_and.inputs[0])

                        smooth_node_group.links.new(is_face_smooth.outputs['Smooth'], boolean_or_face.inputs[0])
                        smooth_node_group.links.new(group_input.outputs['Ignore Sharpness'], boolean_or_face.inputs[1])
                        smooth_node_group.links.new(boolean_or_face.outputs['Boolean'], boolean_and.inputs[1]) 
             
                        smooth_node_group.links.new(is_edge_smooth.outputs['Smooth'], boolean_or_edge.inputs[0])
                        smooth_node_group.links.new(group_input.outputs['Ignore Sharpness'], boolean_or_edge.inputs[1])

                        smooth_node_group.links.new(boolean_or_edge.outputs['Boolean'], set_shade_smooth_edge.inputs['Selection'])
                        smooth_node_group.links.new(group_input.outputs['Mesh'], set_shade_smooth_edge.inputs['Geometry'])
                        smooth_node_group.links.new(boolean_and.outputs['Boolean'], set_shade_smooth_edge.inputs['Shade Smooth'])           
                  
                        smooth_node_group.links.new(set_shade_smooth_edge.outputs['Geometry'], set_shade_smooth_face.inputs['Geometry'])            
                        smooth_node_group.links.new(set_shade_smooth_face.outputs['Geometry'], group_output.inputs['Mesh'])

                    # Assign the node group to the modifier
                    smooth_modifier.node_group = smooth_node_group
                else:
                    smooth_modifier = existing_smooth_modifier
                    print(f"Using existing 'SmoothByAngle' modifier for {obj.name}.")




        # Loop through imported objects
        for obj in imported_objects:
            # Offset keyframes for all selected objects by 1 frame
            offset_selected_animation(obj,frame_offset=-1) 
  
        # List of keywords to exclude from selection
        exclude_keywords = ["Wheel:", "shapenode"]  # Modify as needed     
       
        # Loop through imported objects
        for obj in imported_objects:
            # Check if none of the exclude keywords are in the object name
            if not any(keyword in obj.name for keyword in exclude_keywords):
                obj.select_set(True)  # Select the object

                # Run function to adjust X rotation and scale for selected objects
                adjust_animation(obj)      
                
                
        # Derive keywords used for rotation helpers so they aren't processed as wheels
        exclude_keywords = [
            kw.lower() for kws in ROTATION_AXIS_KEYWORDS.values() for kw in kws
        ]
        exclude_keywords += ["objects", "geometry"]
        include_keywords = ["wheel"]

        # Loop through imported objects
        for obj in imported_objects:
            try:
                name = obj.name
            except ReferenceError:
                # Object was removed (e.g. by copy_animated_rotation); skip it
                continue

            name_lower = name.lower()

            # Condition: Name must contain at least one include keyword AND none of the exclude keywords
            if any(kw in name_lower for kw in include_keywords) and not any(
                kw in name_lower for kw in exclude_keywords
            ):
                bpy.ops.object.select_all(action="DESELECT")
                obj.select_set(True)  # Select the object
                # Run the function
                copy_animated_rotation(obj, debug=True)

                # Rename the object by adding "_FBX" to the end of its name
                if not name.endswith(": FBX"):
                    obj.name = f"{name}: FBX"

        # Create the event collection
        event_collection_name = f"HVE: {filename}"
        event_collection = ensure_collection_exists(event_collection_name, bpy.context.scene.collection, hide = False, dont_render=False)
 
        # Ensure the layer collection exists before setting it as active
        layer_collection = None
        for lc in bpy.context.view_layer.layer_collection.children:
            if lc.name == event_collection.name:
                layer_collection = lc
                break

        if layer_collection:
            bpy.context.view_layer.active_layer_collection = layer_collection


        # Track which FBX collection each object ends up in
        object_collections = {}

        # Move all selected objects to a new collection
        for vehicle_name in vehicle_names:
            # Remove any trailing '.###' from vehicle_name (e.g., 'Car.001' -> 'Car')
            clean_vehicle_name = re.sub(r'\.\d+$', '', vehicle_name)

        
            fbx_collection_name = f"HVE: {filename}: {vehicle_name}: FBX"            
            fbx_collection = ensure_collection_exists(fbx_collection_name, event_collection, hide = False, dont_render=False)
            
            # Ensure the layer collection exists before setting it as active
            layer_collection = None
            for lc in bpy.context.view_layer.layer_collection.children:
                if lc.name == fbx_collection.name:
                    layer_collection = lc
                    break

            if layer_collection:
                bpy.context.view_layer.active_layer_collection = layer_collection

            # Move objects to the collection
            for obj in imported_objects:
                if belongs_to_vehicle(obj.name, clean_vehicle_name):
                    remove_from_all_collections(obj)
                    fbx_collection.objects.link(obj)
                    object_collections[obj.as_pointer()] = fbx_collection
 

            # Create subcollections 
            wheels_collection_name = f"Wheels: {vehicle_name}: {filename}: FBX"
            wheels_collection = ensure_collection_exists(wheels_collection_name, fbx_collection, hide = False, dont_render=False)       
       
            mesh_collection_name = f"Body Mesh: {vehicle_name}: {filename}: FBX"
            mesh_collection = ensure_collection_exists(mesh_collection_name, fbx_collection, hide = False, dont_render=False)       
        
            # Loop through imported objects
            for obj in imported_objects:
                if not belongs_to_vehicle(obj.name, clean_vehicle_name):
                    continue

                name_lower = obj.name.lower()

                if "wheel" in name_lower or "tire" in name_lower:
                    assign_objects_to_subcollection(wheels_collection_name, fbx_collection, obj)
                elif "Mesh" in obj.name:
                    assign_objects_to_subcollection(mesh_collection_name, fbx_collection, obj)

            target_name = clean_vehicle_name + ": FBX"  # Original name pattern
            new_name = f"CG: {vehicle_name} {filename}: FBX"  # New name pattern

            for obj in imported_objects:
                if obj.name == target_name:
                    obj.name = new_name
                    print(f"Renamed: {target_name} → {new_name}")

        # Ensure any remaining imported objects follow their parent's collection
        for obj in imported_objects:
            if obj.as_pointer() in object_collections:
                continue

            parent = obj.parent
            parent_collection = None
            while parent and parent_collection is None:
                parent_collection = object_collections.get(parent.as_pointer())
                parent = parent.parent

            target_collection = parent_collection or event_collection
            remove_from_all_collections(obj)
            target_collection.objects.link(obj)
                    
        # Join Mesh objects separately for each vehicle
        join_mesh_objects_per_vehicle(vehicle_names)    

        # Replace duplicate materials
        merge_duplicate_materials_per_vehicle(vehicle_names)
 
       # Restore the original frame rate settings
        context.scene.render.fps = original_fps
        context.scene.render.fps_base = original_fps_base
        print(f"🔄 Frame rate restored to {original_fps}/{original_fps_base}")
        
        context.scene.frame_start = 0
        bpy.ops.file.find_missing_files(directory="C:\\Users\\Public\\HVE\\supportfiles")
        
        
    else:
        print("Error: File not found!")

    
    
def load(context,
         filepath,
         ):


    if bpy.ops.object.mode_set.poll():
        bpy.ops.object.mode_set(mode='OBJECT') 
        
    dirname = os.path.dirname(filepath)        

    import_fbx(context, 
            filepath, 
            )

    return {'FINISHED'}

<|MERGE_RESOLUTION|>--- conflicted
+++ resolved
@@ -615,27 +615,13 @@
     # Ensure the file exists
     if os.path.exists(fbx_file_path):
         # Capture existing scene objects before import so we can diff afterwards
-<<<<<<< HEAD
         pre_import_ids = {obj.as_pointer() for obj in bpy.context.scene.objects}
-
-=======
-
-        pre_import_ids = {obj.as_pointer() for obj in bpy.context.scene.objects}
-
-
->>>>>>> 566c42b3
         bpy.ops.import_scene.fbx(filepath=fbx_file_path)  # Import FBX
         print("FBX imported successfully!")
 
         # Determine which objects were added by the import
         post_import_objects = list(bpy.context.scene.objects)
-<<<<<<< HEAD
         imported_objects = [obj for obj in post_import_objects if obj.as_pointer() not in pre_import_ids]
-=======
-
-        imported_objects = [obj for obj in post_import_objects if obj.as_pointer() not in pre_import_ids]
-
->>>>>>> 566c42b3
         imported_names = [obj.name for obj in imported_objects]
 
         # Initialize max frame variable
