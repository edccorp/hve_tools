--- conflicted
+++ resolved
@@ -376,7 +376,7 @@
             mesh_objects = [
                 obj
                 for obj in candidates
-<<<<<<< HEAD
+
                 if (
                     obj.type == "MESH"
                     and belongs_to_vehicle(obj.name, vehicle_name)
@@ -389,20 +389,7 @@
                     )
                 )
             ]
-=======
-                if obj.type == "MESH" and belongs_to_vehicle(obj.name, vehicle_name)
-            ]
-
-            mesh_objects = [obj for obj in candidates if obj.type == "MESH"]
-        else:
-            candidates = bpy.context.scene.objects
-            mesh_objects = [
-                obj
-                for obj in candidates
-                if obj.type == "MESH" and belongs_to_vehicle(obj.name, vehicle_name)
-            ]
-
->>>>>>> 6b45d178
+
 
         if len(mesh_objects) <= 1:
             if mesh_objects:
